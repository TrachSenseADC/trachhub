--- conflicted
+++ resolved
@@ -209,7 +209,6 @@
                 chars_by_short = {}
                 for service in services:
                     for char in service.characteristics:
-<<<<<<< HEAD
                         short_id = convertUUIDtoShortID(char.uuid)
                         chars_by_short[short_id] = char
                         logger.info(f"discovered: {short_id} ({char.uuid})")
@@ -234,7 +233,6 @@
                         await self.client.write_gatt_char(cmd_char.uuid, b"S", response=True)
                 
                 logger.info("bluetooth connection sequence finished.")
-=======
                         logger.info(f"Characteristic: {char.uuid}, Properties: {char.properties}")
                         print("65523" in char.properties)
                         if "notify" in char.properties or "read" in char.properties:
@@ -258,7 +256,6 @@
                     "device_address": address,
                     "timestamp": datetime.now().isoformat()
                 }))
->>>>>>> 3db324e5
 
                 asyncio.create_task(self.monitor_connection())
                 return True
